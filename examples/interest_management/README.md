--- conflicted
+++ resolved
@@ -15,15 +15,14 @@
 
 Then you can launch multiple clients with the commands:
 
-- `cargo run --example interest_management -- client -c 1`
+- `cargo run  -- client -c 1`
 
-- `cargo run --example interest_management -- client -c 2 --client-port 2000`
+- `cargo run  -- client -c 2 --client-port 2000`
 
-<<<<<<< HEAD
 ### Testing webtransport
 
-- `cargo run --example interest_management -- server --transport web-transport`
-- `cargo run --example interest_management -- client -c 1 --transport web-transport`
+- `cargo run  -- server --transport web-transport`
+- `cargo run  -- client -c 1 --transport web-transport`
 
 
 ### Testing in wasm
@@ -38,8 +37,4 @@
 String::from("09945594ec0978bb76891fb5de82106d7928191152777c9fc81bec0406055159");
 ```
 - then start the client wasm test with
-  `RUSTFLAGS=--cfg=web_sys_unstable_apis wasm-pack test --chrome --example interest_management --features webtransport --target wasm32-unknown-unknown`
-=======
-
-
->>>>>>> f4342a29
+  `RUSTFLAGS=--cfg=web_sys_unstable_apis wasm-pack test --chrome --features webtransport --target wasm32-unknown-unknown`