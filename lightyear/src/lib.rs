/*!
Lightyear is a networking library for Bevy.
It is designed for server-authoritative multiplayer games; and aims to be both feature-complete and easy-to-use.

You can find more information in the [book](https://cbournhonesque.github.io/lightyear/book/)!
*/
#![allow(unused_imports)]
#![allow(unused_variables)]
#![allow(dead_code)]
#![allow(clippy::type_complexity)]
#![allow(rustdoc::private_intra_doc_links)]

// re-exports (mostly used in the derive macro crate or for internal purposes)
#[doc(hidden)]
pub mod _reexport {
    pub use enum_delegate;
    pub use enum_dispatch::enum_dispatch;
    pub use paste::paste;

    pub use lightyear_macros::{
        component_protocol_internal, message_protocol_internal, ChannelInternal, MessageInternal,
    };

    pub use crate::channel::builder::TickBufferChannel;
    pub use crate::channel::builder::{
        EntityActionsChannel, EntityUpdatesChannel, InputChannel, PingChannel,
    };
    pub use crate::client::interpolation::{
        add_interpolation_systems, add_prepare_interpolation_systems,
    };
    pub use crate::client::interpolation::{LinearInterpolator, NullInterpolator};
    pub use crate::client::prediction::add_prediction_systems;
    pub use crate::client::prediction::correction::{InstantCorrector, InterpolatedCorrector};
    pub use crate::connection::events::{
        IterComponentInsertEvent, IterComponentRemoveEvent, IterComponentUpdateEvent,
    };
    pub use crate::protocol::component::{
        ComponentBehaviour, ComponentKindBehaviour, ComponentProtocol, ComponentProtocolKind,
        FromType,
    };
    pub use crate::protocol::message::InputMessageKind;
    pub use crate::protocol::message::{MessageKind, MessageProtocol};
    pub use crate::protocol::{BitSerializable, EventContext};
    pub use crate::serialize::reader::ReadBuffer;
    pub use crate::serialize::wordbuffer::reader::ReadWordBuffer;
    pub use crate::serialize::wordbuffer::writer::WriteWordBuffer;
    pub use crate::serialize::writer::WriteBuffer;
    pub use crate::shared::events::{
        ComponentInsertEvent, ComponentRemoveEvent, ComponentUpdateEvent,
    };
    pub use crate::shared::replication::components::{ShouldBeInterpolated, ShouldBePredicted};
    pub use crate::shared::replication::systems::add_per_component_replication_send_systems;
    pub use crate::shared::replication::ReplicationSend;
    pub use crate::shared::systems::events::{
        push_component_insert_events, push_component_remove_events, push_component_update_events,
    };
    pub use crate::shared::tick_manager::TickManager;
    pub use crate::shared::time_manager::{TimeManager, WrappedTime};
    pub use crate::utils::ready_buffer::ReadyBuffer;
    pub use crate::utils::sequence_buffer::SequenceBuffer;
}

/// Prelude containing commonly used types
pub mod prelude {
    pub use lightyear_macros::{component_protocol, message_protocol, Channel, Message};

    pub use crate::channel::builder::TickBufferChannel;
    pub use crate::channel::builder::{
        Channel, ChannelBuilder, ChannelContainer, ChannelDirection, ChannelMode, ChannelSettings,
        DefaultUnorderedUnreliableChannel, ReliableSettings,
    };
    #[cfg(feature = "leafwing")]
    pub use crate::inputs::leafwing::LeafwingUserAction;
    pub use crate::inputs::native::UserAction;
    pub use crate::netcode::{generate_key, ClientId, Key};
    pub use crate::packet::message::Message;
    pub use crate::protocol::channel::{ChannelKind, ChannelRegistry};
    pub use crate::protocol::Protocol;
    pub use crate::protocolize;
    pub use crate::shared::config::SharedConfig;
    pub use crate::shared::log::LogConfig;
    pub use crate::shared::ping::manager::PingConfig;
    pub use crate::shared::plugin::SharedPlugin;
    pub use crate::shared::replication::components::{
        NetworkTarget, ReplicationGroup, ReplicationMode,
    };
    pub use crate::shared::replication::entity_map::{EntityMapper, MapEntities, RemoteEntityMap};
    pub use crate::shared::sets::{FixedUpdateSet, MainSet, ReplicationSet};
    pub use crate::shared::tick_manager::{Tick, TickConfig, TickManaged};
    pub use crate::transport::conditioner::LinkConditionerConfig;
    pub use crate::transport::io::{Io, IoConfig, TransportConfig};
    pub use crate::utils::named::Named;

    pub mod client {
        pub use crate::client::components::{
            ComponentSyncMode, Confirmed, LerpFn, SyncComponent, SyncMetadata,
        };
        pub use crate::client::config::ClientConfig;
        pub use crate::client::config::NetcodeConfig;
        pub use crate::client::events::{
            ComponentInsertEvent, ComponentRemoveEvent, ComponentUpdateEvent, ConnectEvent,
            DisconnectEvent, EntityDespawnEvent, EntitySpawnEvent, InputEvent, MessageEvent,
        };
        pub use crate::client::input::{InputConfig, InputSystemSet};
        pub use crate::client::interpolation::interpolation_history::ConfirmedHistory;
        pub use crate::client::interpolation::plugin::{
            InterpolationConfig, InterpolationDelay, InterpolationSet,
        };
        pub use crate::client::interpolation::{InterpolateStatus, Interpolated};
        pub use crate::client::plugin::{ClientPlugin, PluginConfig};
        pub use crate::client::prediction::correction::Correction;
        pub use crate::client::prediction::plugin::{PredictionConfig, PredictionSet};
        pub use crate::client::prediction::predicted_history::{ComponentState, PredictionHistory};
        pub use crate::client::prediction::{Predicted, PredictionCommandsExt};
        pub use crate::client::resource::Authentication;
        pub use crate::client::sync::SyncConfig;

        #[cfg(feature = "leafwing")]
        pub use crate::client::input_leafwing::{LeafwingInputConfig, LeafwingInputPlugin};
    }
    pub mod server {
        #[cfg(feature = "webtransport")]
        pub use wtransport::tls::Certificate;

        pub use crate::server::config::NetcodeConfig;
        pub use crate::server::config::ServerConfig;
        pub use crate::server::events::{
            ComponentInsertEvent, ComponentRemoveEvent, ComponentUpdateEvent, ConnectEvent,
            DisconnectEvent, EntityDespawnEvent, EntitySpawnEvent, InputEvent, MessageEvent,
        };
        pub use crate::server::plugin::{PluginConfig, ServerPlugin};
        pub use crate::server::room::{RoomId, RoomMut, RoomRef};
<<<<<<< HEAD
        #[cfg(all(feature = "webtransport", not(target_family = "wasm")))]
        pub use wtransport::tls::Certificate;
=======

        #[cfg(feature = "leafwing")]
        pub use crate::server::input_leafwing::LeafwingInputPlugin;
>>>>>>> f4342a29
    }
}

pub mod channel;

pub mod client;

pub mod connection;

pub mod inputs;

pub mod netcode;

pub mod packet;

pub mod protocol;

pub mod serialize;

pub mod server;

pub mod shared;

#[cfg(test)]
pub(crate) mod tests;

/// Provides an abstraction over an unreliable transport
pub mod transport;

/// Extra utilities
pub mod utils;<|MERGE_RESOLUTION|>--- conflicted
+++ resolved
@@ -119,9 +119,6 @@
         pub use crate::client::input_leafwing::{LeafwingInputConfig, LeafwingInputPlugin};
     }
     pub mod server {
-        #[cfg(feature = "webtransport")]
-        pub use wtransport::tls::Certificate;
-
         pub use crate::server::config::NetcodeConfig;
         pub use crate::server::config::ServerConfig;
         pub use crate::server::events::{
@@ -130,14 +127,11 @@
         };
         pub use crate::server::plugin::{PluginConfig, ServerPlugin};
         pub use crate::server::room::{RoomId, RoomMut, RoomRef};
-<<<<<<< HEAD
-        #[cfg(all(feature = "webtransport", not(target_family = "wasm")))]
-        pub use wtransport::tls::Certificate;
-=======
 
         #[cfg(feature = "leafwing")]
         pub use crate::server::input_leafwing::LeafwingInputPlugin;
->>>>>>> f4342a29
+        #[cfg(all(feature = "webtransport", not(target_family = "wasm")))]
+        pub use wtransport::tls::Certificate;
     }
 }
 
